import {JoinOptions} from "./JoinOptions";
import {ObjectLiteral} from "../common/ObjectLiteral";

/**
 * Defines a special criteria to find specific entity.
 */
export interface FindOneOptions<Entity> {

    /**
     * Specifies what columns should be retrieved.
     */
    select?: (keyof Entity)[];

    /**
     * Simple condition that should be applied to match entities.
     */
    where?: Partial<Entity>|ObjectLiteral;

    /**
     * Indicates what relations of entity should be loaded (simplified left join form).
     */
    relations?: (keyof Entity)[];

    /**
     * Specifies what relations should be loaded.
     */
    join?: JoinOptions;

    /**
     * Order, in which entities should be ordered.
     */
    order?: { [P in keyof Entity]?: "ASC"|"DESC"|1|-1 };

    /**
<<<<<<< HEAD
     * If sets to true then loads all relation ids of the entity and maps them into relation values (not relation objects).
     * If array of strings is given then loads only relation ids of the given properties.
     */
    loadRelationIds?: boolean|{ relations?: string[], disableMixedMap?: boolean }; // todo: extract options into separate interface, reuse
=======
     * Enables or disables query result caching.
     */
    cache?: boolean | number | { id: any, milliseconds: number };
>>>>>>> d4f6188d

}<|MERGE_RESOLUTION|>--- conflicted
+++ resolved
@@ -32,15 +32,8 @@
     order?: { [P in keyof Entity]?: "ASC"|"DESC"|1|-1 };
 
     /**
-<<<<<<< HEAD
-     * If sets to true then loads all relation ids of the entity and maps them into relation values (not relation objects).
-     * If array of strings is given then loads only relation ids of the given properties.
-     */
-    loadRelationIds?: boolean|{ relations?: string[], disableMixedMap?: boolean }; // todo: extract options into separate interface, reuse
-=======
      * Enables or disables query result caching.
      */
     cache?: boolean | number | { id: any, milliseconds: number };
->>>>>>> d4f6188d
 
 }